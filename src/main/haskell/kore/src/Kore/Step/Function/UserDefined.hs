--- conflicted
+++ resolved
@@ -199,13 +199,9 @@
             , substitution = evaluatedSubstitution
             }
         , _proof
-<<<<<<< HEAD
-        ) <- give (symbolOrAliasSorts tools) Predicate.evaluate simplifier predicate
-=======
-        ) <- give (sortTools tools) $
+        ) <- give (symbolOrAliasSorts tools) $
              give tools $
                  Predicate.evaluate simplifier predicate
->>>>>>> 0655ce9e
     (   PredicateSubstitution
             { predicate = mergedPredicate
             , substitution = mergedSubstitution
