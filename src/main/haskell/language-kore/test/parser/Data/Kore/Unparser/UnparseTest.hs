module Data.Kore.Unparser.UnparseTest ( unparseParseTests
                                      , unparseUnitTests
                                      ) where

import           Data.Kore.AST
import           Data.Kore.ASTGen
import           Data.Kore.Parser.LexemeImpl
import           Data.Kore.Parser.ParserImpl
import           Data.Kore.Unparser.Unparse

import qualified Data.Attoparsec.ByteString.Char8 as Parser
import qualified Data.ByteString.Char8            as Char8
import           Test.Tasty                       (TestTree, testGroup)
import           Test.Tasty.HUnit                 (assertEqual, testCase)
import           Test.Tasty.QuickCheck            (forAll, testProperty)

unparseUnitTests :: TestTree
unparseUnitTests =
    testGroup
        "Unparse unit tests"
        [ unparseTest
            (SentenceSortSentence
                SentenceSort
                    { sentenceSortName = Id "x"
                    , sentenceSortParameters = []
                    , sentenceSortAttributes = Attributes []
                    })
            "sort x{}[]"
        , unparseTest
<<<<<<< HEAD
            Attributes
                { getAttributes =
                    [ MetaPattern (TopPattern Top
                        { topSort = SortVariableSort SortVariable
                            { getSortVariable = Id {getId = "#Fm"} }
                        })
                    , ObjectPattern (MemPattern Mem
                        { memOperandSort = SortActualSort SortActual
                            { sortActualName = Id {getId = "B"}
                            , sortActualSorts = []
                            }
                        , memResultSort = SortActualSort SortActual
                            { sortActualName = Id {getId = "G"}
                            , sortActualSorts = []
                            }
                        , memVariable = ObjectVariable Variable
                            { variableName = Id {getId = "T"}
                            , variableSort = SortVariableSort SortVariable
                                { getSortVariable = Id {getId = "C"} }
                            }
                        , memPattern= MetaPattern (StringLiteralPattern
                            StringLiteral { getStringLiteral = "" })
                        })
                    ]
                }
            "[\n    \\top{#Fm}(),\n    \\mem{\n        B{},\n        \
                \G{}\n    }(T:C, \"\")\n]"
=======
            Module
                { moduleName = ModuleName "t"
                , moduleSentences = []
                , moduleAttributes = Attributes []
                }
            "module t\nendmodule\n[]"
>>>>>>> 46cf5556
        ]

unparseParseTests :: TestTree
unparseParseTests =
    testGroup
        "QuickCheck Unparse&Parse Tests"
        [ testProperty "Object Id"
            (forAll (idGen Object) (unparseParseProp (idParser Object)))
        , testProperty "Meta Id"
            (forAll (idGen Meta) (unparseParseProp (idParser Meta)))
        , testProperty "StringLiteral"
            (forAll stringLiteralGen (unparseParseProp stringLiteralParser))
        , testProperty "Object Symbol"
            (forAll (symbolGen Object) (unparseParseProp (symbolParser Object)))
        , testProperty "Meta Symbol"
            (forAll (symbolGen Meta) (unparseParseProp (symbolParser Meta)))
        , testProperty "Object Alias"
            (forAll (aliasGen Object) (unparseParseProp (aliasParser Object)))
        , testProperty "Meta Alias"
            (forAll (aliasGen Meta) (unparseParseProp (aliasParser Meta)))
        , testProperty "Object SortVariable"
            (forAll (sortVariableGen Object)
                (unparseParseProp (sortVariableParser Object))
            )
        , testProperty "Meta SortVariable"
            (forAll (sortVariableGen Meta)
                (unparseParseProp (sortVariableParser Meta))
            )
        , testProperty "Object Sort"
            (forAll (sortGen Object)
                (unparseParseProp (sortParser Object))
            )
        , testProperty "Meta Sort"
            (forAll (sortGen Meta)
                (unparseParseProp (sortParser Meta))
            )
        , testProperty "UnifiedVariable"
            (forAll unifiedVariableGen (unparseParseProp unifiedVariableParser))
        , testProperty "UnifiedPattern"
            (forAll unifiedPatternGen (unparseParseProp patternParser))
        , testProperty "Attributes"
            (forAll attributesGen (unparseParseProp attributesParser))
        , testProperty "Sentence"
            (forAll sentenceGen (unparseParseProp sentenceParser))
        , testProperty "Module"
            (forAll moduleGen (unparseParseProp moduleParser))
        , testProperty "Definition"
            (forAll definitionGen (unparseParseProp definitionParser))
        ]

parse :: Parser.Parser a -> String -> Either String a
parse parser input =
    Parser.parseOnly (parser <* Parser.endOfInput) (Char8.pack input)

unparseParseProp :: (Unparse a, Eq a) => Parser.Parser a -> a -> Bool
unparseParseProp p a = parse p (unparseToString a) == Right a

unparseTest :: (Unparse a, Show a) => a -> String -> TestTree
unparseTest astInput expected =
    testCase
        ("Unparsing: " ++ show astInput)
        (assertEqual "Expecting unparse success!"
            expected
            (unparseToString astInput))<|MERGE_RESOLUTION|>--- conflicted
+++ resolved
@@ -27,42 +27,48 @@
                     })
             "sort x{}[]"
         , unparseTest
-<<<<<<< HEAD
             Attributes
                 { getAttributes =
                     [ MetaPattern (TopPattern Top
                         { topSort = SortVariableSort SortVariable
                             { getSortVariable = Id {getId = "#Fm"} }
                         })
-                    , ObjectPattern (MemPattern Mem
-                        { memOperandSort = SortActualSort SortActual
+                    , ObjectPattern (InPattern In
+                        { inOperandSort = SortActualSort SortActual
                             { sortActualName = Id {getId = "B"}
                             , sortActualSorts = []
                             }
-                        , memResultSort = SortActualSort SortActual
+                        , inResultSort = SortActualSort SortActual
                             { sortActualName = Id {getId = "G"}
                             , sortActualSorts = []
                             }
-                        , memVariable = ObjectVariable Variable
+                        , inContainedPattern = ObjectPattern $ VariablePattern Variable
                             { variableName = Id {getId = "T"}
                             , variableSort = SortVariableSort SortVariable
                                 { getSortVariable = Id {getId = "C"} }
                             }
-                        , memPattern= MetaPattern (StringLiteralPattern
+                        , inContainingPattern = MetaPattern (StringLiteralPattern
                             StringLiteral { getStringLiteral = "" })
                         })
                     ]
                 }
-            "[\n    \\top{#Fm}(),\n    \\mem{\n        B{},\n        \
-                \G{}\n    }(T:C, \"\")\n]"
-=======
+            "[\n\
+            \    \\top{#Fm}(),\n\
+            \    \\in{\n\
+            \        B{},\n\
+            \        G{}\n\
+            \    }(\n\
+            \        T:C,\n\
+            \        \"\"\n\
+            \    )\n\
+            \]"
+        , unparseTest
             Module
                 { moduleName = ModuleName "t"
                 , moduleSentences = []
                 , moduleAttributes = Attributes []
                 }
             "module t\nendmodule\n[]"
->>>>>>> 46cf5556
         ]
 
 unparseParseTests :: TestTree
